use crate::hand::*;
use crate::range::*;
use std::mem;

#[cfg(feature = "bincode")]
use bincode::{Decode, Encode};

/// A type representing a card, defined as an alias of `u8`.
///
/// The correspondence between the card and its ID is defined as follows:
/// - `card_id = 4 * rank + suit` (where `0 <= card_id < 52`)
///   - `rank`: 2 => `0`, 3 => `1`, 4 => `2`, ..., A => `12`
///   - `suit`: club => `0`, diamond => `1`, heart => `2`, spade => `3`
pub type Card = u8;

/// Constant representing that the card is not yet dealt.
pub const NOT_DEALT: Card = Card::MAX;

/// A struct containing the card configuration.
///
/// # Examples
/// ```
/// use postflop_solver::*;
///
/// let oop_range = "66+,A8s+,A5s-A4s,AJo+,K9s+,KQo,QTs+,JTs,96s+,85s+,75s+,65s,54s";
/// let ip_range = "QQ-22,AQs-A2s,ATo+,K5s+,KJo+,Q8s+,J8s+,T7s+,96s+,86s+,75s+,64s+,53s+";
///
/// let card_config = CardConfig {
///     range: [oop_range.parse().unwrap(), ip_range.parse().unwrap()],
///     flop: flop_from_str("Td9d6h").unwrap(),
///     turn: card_from_str("Qc").unwrap(),
///     river: NOT_DEALT,
/// };
/// ```
#[derive(Debug, Clone)]
#[cfg_attr(feature = "bincode", derive(Decode, Encode))]
pub struct CardConfig {
    /// Initial range of each player.
    pub range: [Range; 2],

    /// Flop cards: each card must be unique.
    pub flop: [Card; 3],

    /// Turn card: must be in range [`0`, `52`) or `NOT_DEALT`.
    pub turn: Card,

    /// River card: must be in range [`0`, `52`) or `NOT_DEALT`.
    pub river: Card,
}

impl Default for CardConfig {
    #[inline]
    fn default() -> Self {
        Self {
            range: Default::default(),
            flop: [NOT_DEALT; 3],
            turn: NOT_DEALT,
            river: NOT_DEALT,
        }
    }
}

type PrivateCards = [Vec<(Card, Card)>; 2];

<<<<<<< HEAD
=======
type StudPrivateStartingCards = [Vec<(Card, Card)>; 2];

type StudPrivateSeventhCards = [Card; 2];

>>>>>>> 77285112
type Indices = [Vec<u16>; 2];

#[derive(Copy, Clone, PartialEq, Eq, PartialOrd, Ord)]
pub(crate) struct StrengthItem {
    pub(crate) strength: u16,
    pub(crate) index: u16,
}

#[derive(Copy, Clone, PartialEq, Eq, PartialOrd, Ord)]
pub(crate) struct StudStrengthItem {
    pub(crate) strength: u32,
    pub(crate) index: u32,
}

pub(crate) type SwapList = [Vec<(u16, u16)>; 2];

type IsomorphismData = (
    Vec<u8>,
    Vec<Card>,
    [SwapList; 4],
    Vec<Vec<u8>>,
    [Vec<Card>; 4],
    [[SwapList; 4]; 4],
);

/// Returns an index of the given card pair.
///
/// Examples: 2d2c => `0`, 2h2c => `1`, 2s2c => `2`, ..., AsAh => `1325`
#[inline]
pub(crate) fn card_pair_to_index(mut card1: Card, mut card2: Card) -> usize {
    if card1 > card2 {
        mem::swap(&mut card1, &mut card2);
    }
    card1 as usize * (101 - card1 as usize) / 2 + card2 as usize - 1
}

/// Returns a card pair from the given index.
///
/// Examples: `0` => 2d2c, `1` => 2h2c , `2` => 2s2c, ..., `1325` => AsAh
#[inline]
pub(crate) fn index_to_card_pair(index: usize) -> (Card, Card) {
    let card1 = (103 - (103.0 * 103.0 - 8.0 * index as f64).sqrt().ceil() as u16) / 2;
    let card2 = index as u16 - card1 * (101 - card1) / 2 + 1;
    (card1 as Card, card2 as Card)
}

impl CardConfig {
    pub(crate) fn valid_indices(
        &self,
        private_cards: &PrivateCards,
    ) -> (Indices, Vec<Indices>, Vec<Indices>) {
        let ret_flop = if self.turn == NOT_DEALT {
            [
                (0..private_cards[0].len() as u16).collect(),
                (0..private_cards[1].len() as u16).collect(),
            ]
        } else {
            Indices::default()
        };

        let mut ret_turn = vec![Indices::default(); 52];
        for board in 0..52 {
            if !self.flop.contains(&board)
                && (self.turn == NOT_DEALT || self.turn == board)
                && self.river == NOT_DEALT
            {
                ret_turn[board as usize] =
                    Self::valid_indices_internal(private_cards, board, NOT_DEALT);
            }
        }

        let mut ret_river = vec![Indices::default(); 52 * 51 / 2];
        for board1 in 0..52 {
            for board2 in board1 + 1..52 {
                if !self.flop.contains(&board1)
                    && !self.flop.contains(&board2)
                    && (self.turn == NOT_DEALT || board1 == self.turn || board2 == self.turn)
                    && (self.river == NOT_DEALT || board1 == self.river || board2 == self.river)
                {
                    let index = card_pair_to_index(board1, board2);
                    ret_river[index] = Self::valid_indices_internal(private_cards, board1, board2);
                }
            }
        }

        (ret_flop, ret_turn, ret_river)
    }

    fn valid_indices_internal(
        private_cards: &[Vec<(Card, Card)>; 2],
        board1: Card,
        board2: Card,
    ) -> [Vec<u16>; 2] {
        let mut ret = [
            Vec::with_capacity(private_cards[0].len()),
            Vec::with_capacity(private_cards[1].len()),
        ];

        let mut board_mask: u64 = 0;
        if board1 != NOT_DEALT {
            board_mask |= 1 << board1;
        }
        if board2 != NOT_DEALT {
            board_mask |= 1 << board2;
        }

        for player in 0..2 {
            ret[player].extend(private_cards[player].iter().enumerate().filter_map(
                |(index, &(c1, c2))| {
                    let hand_mask: u64 = (1 << c1) | (1 << c2);
                    if hand_mask & board_mask == 0 {
                        Some(index as u16)
                    } else {
                        None
                    }
                },
            ));

            ret[player].shrink_to_fit();
        }

        ret
    }

    pub(crate) fn hand_strength(
        &self,
        private_cards: &PrivateCards,
    ) -> Vec<[Vec<StrengthItem>; 2]> {
        let mut ret = vec![Default::default(); 52 * 51 / 2];

        let mut board = Hand::new();
        for &card in &self.flop {
            board = board.add_card(card as usize);
        }

        for board1 in 0..52 {
            for board2 in board1 + 1..52 {
                if !board.contains(board1 as usize)
                    && !board.contains(board2 as usize)
                    && (self.turn == NOT_DEALT || board1 == self.turn || board2 == self.turn)
                    && (self.river == NOT_DEALT || board1 == self.river || board2 == self.river)
                {
                    let board = board.add_card(board1 as usize).add_card(board2 as usize);
                    let mut strength = [
                        Vec::with_capacity(private_cards[0].len() + 2),
                        Vec::with_capacity(private_cards[1].len() + 2),
                    ];

                    for player in 0..2 {
                        // add the weakest and strongest sentinels
                        strength[player].push(StrengthItem {
                            strength: 0,
                            index: 0,
                        });
                        strength[player].push(StrengthItem {
                            strength: u16::MAX,
                            index: u16::MAX,
                        });

                        strength[player].extend(
                            private_cards[player].iter().enumerate().filter_map(
                                |(index, &(c1, c2))| {
                                    let (c1, c2) = (c1 as usize, c2 as usize);
                                    if board.contains(c1) || board.contains(c2) {
                                        None
                                    } else {
                                        let hand = board.add_card(c1).add_card(c2);
                                        Some(StrengthItem {
                                            strength: hand.evaluate() + 1, // +1 to avoid 0
                                            index: index as u16,
                                        })
                                    }
                                },
                            ),
                        );

                        strength[player].shrink_to_fit();
                        strength[player].sort_unstable();
                    }

                    ret[card_pair_to_index(board1, board2)] = strength;
                }
            }
        }

        ret
    }

    pub(crate) fn isomorphism(&self, private_cards: &[Vec<(Card, Card)>; 2]) -> IsomorphismData {
        let mut suit_isomorphism = [0; 4];
        let mut next_index = 1;
        'outer: for suit2 in 1..4 {
            for suit1 in 0..suit2 {
                if self.range[0].is_suit_isomorphic(suit1, suit2)
                    && self.range[1].is_suit_isomorphic(suit1, suit2)
                {
                    suit_isomorphism[suit2 as usize] = suit_isomorphism[suit1 as usize];
                    continue 'outer;
                }
            }
            suit_isomorphism[suit2 as usize] = next_index;
            next_index += 1;
        }

        let flop_mask: u64 = (1 << self.flop[0]) | (1 << self.flop[1]) | (1 << self.flop[2]);
        let mut flop_rankset = [0; 4];

        for &card in &self.flop {
            let rank = card >> 2;
            let suit = card & 3;
            flop_rankset[suit as usize] |= 1 << rank;
        }

        let mut isomorphic_suit = [None; 4];
        let mut reverse_table = vec![usize::MAX; 52 * 51 / 2];

        let mut isomorphism_ref_turn = Vec::new();
        let mut isomorphism_card_turn = Vec::new();
        let mut isomorphism_swap_turn = Default::default();

        // turn isomorphism
        if self.turn == NOT_DEALT {
            for suit1 in 1..4 {
                for suit2 in 0..suit1 {
                    if flop_rankset[suit1 as usize] == flop_rankset[suit2 as usize]
                        && suit_isomorphism[suit1 as usize] == suit_isomorphism[suit2 as usize]
                    {
                        isomorphic_suit[suit1 as usize] = Some(suit2);
                        Self::isomorphism_swap_internal(
                            &mut isomorphism_swap_turn,
                            &mut reverse_table,
                            suit1,
                            suit2,
                            private_cards,
                        );
                        break;
                    }
                }
            }

            Self::isomorphism_internal(
                &mut isomorphism_ref_turn,
                &mut isomorphism_card_turn,
                flop_mask,
                &isomorphic_suit,
            );
        }

        let mut isomorphism_ref_river = vec![Vec::new(); 52];
        let mut isomorphism_card_river: [Vec<Card>; 4] = Default::default();
        let mut isomorphism_swap_river: [[SwapList; 4]; 4] = Default::default();

        // river isomorphism
        if self.river == NOT_DEALT {
            for turn in 0..52 {
                if (1 << turn) & flop_mask != 0 || (self.turn != NOT_DEALT && self.turn != turn) {
                    continue;
                }

                let turn_mask = flop_mask | (1 << turn);
                let mut turn_rankset = flop_rankset;
                turn_rankset[turn as usize & 3] |= 1 << (turn >> 2);

                isomorphic_suit.fill(None);

                for suit1 in 1..4 {
                    for suit2 in 0..suit1 {
                        if (flop_rankset[suit1 as usize] == flop_rankset[suit2 as usize]
                            || self.turn != NOT_DEALT)
                            && turn_rankset[suit1 as usize] == turn_rankset[suit2 as usize]
                            && suit_isomorphism[suit1 as usize] == suit_isomorphism[suit2 as usize]
                        {
                            isomorphic_suit[suit1 as usize] = Some(suit2);
                            Self::isomorphism_swap_internal(
                                &mut isomorphism_swap_river[turn as usize & 3],
                                &mut reverse_table,
                                suit1,
                                suit2,
                                private_cards,
                            );
                            break;
                        }
                    }
                }

                Self::isomorphism_internal(
                    &mut isomorphism_ref_river[turn as usize],
                    &mut isomorphism_card_river[turn as usize & 3],
                    turn_mask,
                    &isomorphic_suit,
                );
            }
        }

        (
            isomorphism_ref_turn,
            isomorphism_card_turn,
            isomorphism_swap_turn,
            isomorphism_ref_river,
            isomorphism_card_river,
            isomorphism_swap_river,
        )
    }

    fn isomorphism_swap_internal(
        swap_list: &mut [SwapList; 4],
        reverse_table: &mut [usize],
        suit1: u8,
        suit2: u8,
        private_cards: &PrivateCards,
    ) {
        let swap_list = &mut swap_list[suit1 as usize];
        let replacer = |card: Card| {
            if card & 3 == suit1 {
                card - suit1 + suit2
            } else if card & 3 == suit2 {
                card + suit1 - suit2
            } else {
                card
            }
        };

        for player in 0..2 {
            if !swap_list[player].is_empty() {
                continue;
            }

            reverse_table.fill(usize::MAX);
            let cards = &private_cards[player];

            for i in 0..cards.len() {
                reverse_table[card_pair_to_index(cards[i].0, cards[i].1)] = i;
            }

            for (i, &(c1, c2)) in cards.iter().enumerate() {
                let c1 = replacer(c1);
                let c2 = replacer(c2);
                let index = reverse_table[card_pair_to_index(c1, c2)];
                if i < index {
                    swap_list[player].push((i as u16, index as u16));
                }
            }
        }
    }

    fn isomorphism_internal(
        isomorphism_ref: &mut Vec<u8>,
        isomorphism_card: &mut Vec<Card>,
        mask: u64,
        isomorphic_suit: &[Option<u8>; 4],
    ) {
        let push_card = isomorphism_card.is_empty();
        let mut counter = 0;
        let mut indices = [0; 52];

        for card in 0..52 {
            if (1 << card) & mask != 0 {
                continue;
            }

            let suit = card & 3;

            if let Some(replace_suit) = isomorphic_suit[suit as usize] {
                let replace_card = card - suit + replace_suit;
                isomorphism_ref.push(indices[replace_card as usize]);
                if push_card {
                    isomorphism_card.push(card);
                }
            } else {
                indices[card as usize] = counter;
                counter += 1;
            }
        }
    }
}

#[cfg(test)]
mod tests {
    use super::*;

    #[test]
    fn test_card_pair_index() {
        let mut k = 0;
        for i in 0..52 {
            for j in (i + 1)..52 {
                assert_eq!(card_pair_to_index(i, j), k);
                assert_eq!(card_pair_to_index(j, i), k);
                assert_eq!(index_to_card_pair(k), (i, j));
                k += 1;
            }
        }
    }
<<<<<<< HEAD
=======
}

impl StudCardConfig {
    pub(crate) fn valid_indices(
        &self,
        private_starting_cards: &StudPrivateStartingCards,
    ) -> (Vec<StudIndices>) {
        let board1 = self.third_street.0;
        let board2 = self.third_street.1;
        let board3 = self.fourth_street.0;
        let board4 = self.fourth_street.1;
        let board5 = self.fifth_street.0;
        let board6 = self.fifth_street.1;
        let board7 = self.sixth_street.0;
        let board8 = self.sixth_street.1;

        let mut ret = [
            Vec::with_capacity(private_starting_cards[0].len()),
            Vec::with_capacity(private_starting_cards[1].len()),
        ];

        let mut board_mask: u64 = 0;
        if board1 != NOT_DEALT {
            board_mask |= 1 << board1;
        }
        if board2 != NOT_DEALT {
            board_mask |= 1 << board2;
        }
        if board3 != NOT_DEALT {
            board_mask |= 1 << board3;
        }
        if board4 != NOT_DEALT {
            board_mask |= 1 << board4;
        }
        if board5 != NOT_DEALT {
            board_mask |= 1 << board5;
        }
        if board6 != NOT_DEALT {
            board_mask |= 1 << board6;
        }
        if board7 != NOT_DEALT {
            board_mask |= 1 << board7;
        }
        if board8 != NOT_DEALT {
            board_mask |= 1 << board8;
        }

        for player in 0..2 {
            ret[player].extend(
                private_starting_cards[player]
                    .iter()
                    .enumerate()
                    .filter_map(|(index, &(c1, c2))| {
                        let hand_mask: u64 = (1 << c1) | (1 << c2);
                        if hand_mask & board_mask == 0 {
                            Some(index as u32)
                        } else {
                            None
                        }
                    }),
            );

            ret[player].shrink_to_fit();
        }

        ret
    }

    pub(crate) fn hand_strength(
        &self,
        private_hole_cards: &StudPrivateStartingCards,
        private_seventh_cards: &StudPrivateSeventhCards,
    ) -> Vec<[Vec<StudStrengthItem>; 3]> {
        let mut ret = vec![Default::default(); 52 * 51 * 50 / 6];

        let mut board = Hand::new();
        for &card in &self.flop {
            board = board.add_card(card as usize);
        }

        for board1 in 0..52 {
            for board2 in board1 + 1..52 {
                if !board.contains(board1 as usize)
                    && !board.contains(board2 as usize)
                    && (self.turn == NOT_DEALT || board1 == self.turn || board2 == self.turn)
                    && (self.river == NOT_DEALT || board1 == self.river || board2 == self.river)
                {
                    let board = board.add_card(board1 as usize).add_card(board2 as usize);
                    let mut strength = [
                        Vec::with_capacity(private_cards[0].len() + 2),
                        Vec::with_capacity(private_cards[1].len() + 2),
                    ];

                    for player in 0..2 {
                        // add the weakest and strongest sentinels
                        strength[player].push(StrengthItem {
                            strength: 0,
                            index: 0,
                        });
                        strength[player].push(StrengthItem {
                            strength: u16::MAX,
                            index: u16::MAX,
                        });

                        strength[player].extend(
                            private_cards[player].iter().enumerate().filter_map(
                                |(index, &(c1, c2))| {
                                    let (c1, c2) = (c1 as usize, c2 as usize);
                                    if board.contains(c1) || board.contains(c2) {
                                        None
                                    } else {
                                        let hand = board.add_card(c1).add_card(c2);
                                        Some(StrengthItem {
                                            strength: hand.evaluate() + 1, // +1 to avoid 0
                                            index: index as u16,
                                        })
                                    }
                                },
                            ),
                        );

                        strength[player].shrink_to_fit();
                        strength[player].sort_unstable();
                    }

                    ret[card_pair_to_index(board1, board2)] = strength;
                }
            }
        }

        ret
    }
>>>>>>> 77285112
}<|MERGE_RESOLUTION|>--- conflicted
+++ resolved
@@ -62,13 +62,6 @@
 
 type PrivateCards = [Vec<(Card, Card)>; 2];
 
-<<<<<<< HEAD
-=======
-type StudPrivateStartingCards = [Vec<(Card, Card)>; 2];
-
-type StudPrivateSeventhCards = [Card; 2];
-
->>>>>>> 77285112
 type Indices = [Vec<u16>; 2];
 
 #[derive(Copy, Clone, PartialEq, Eq, PartialOrd, Ord)]
@@ -461,139 +454,4 @@
             }
         }
     }
-<<<<<<< HEAD
-=======
-}
-
-impl StudCardConfig {
-    pub(crate) fn valid_indices(
-        &self,
-        private_starting_cards: &StudPrivateStartingCards,
-    ) -> (Vec<StudIndices>) {
-        let board1 = self.third_street.0;
-        let board2 = self.third_street.1;
-        let board3 = self.fourth_street.0;
-        let board4 = self.fourth_street.1;
-        let board5 = self.fifth_street.0;
-        let board6 = self.fifth_street.1;
-        let board7 = self.sixth_street.0;
-        let board8 = self.sixth_street.1;
-
-        let mut ret = [
-            Vec::with_capacity(private_starting_cards[0].len()),
-            Vec::with_capacity(private_starting_cards[1].len()),
-        ];
-
-        let mut board_mask: u64 = 0;
-        if board1 != NOT_DEALT {
-            board_mask |= 1 << board1;
-        }
-        if board2 != NOT_DEALT {
-            board_mask |= 1 << board2;
-        }
-        if board3 != NOT_DEALT {
-            board_mask |= 1 << board3;
-        }
-        if board4 != NOT_DEALT {
-            board_mask |= 1 << board4;
-        }
-        if board5 != NOT_DEALT {
-            board_mask |= 1 << board5;
-        }
-        if board6 != NOT_DEALT {
-            board_mask |= 1 << board6;
-        }
-        if board7 != NOT_DEALT {
-            board_mask |= 1 << board7;
-        }
-        if board8 != NOT_DEALT {
-            board_mask |= 1 << board8;
-        }
-
-        for player in 0..2 {
-            ret[player].extend(
-                private_starting_cards[player]
-                    .iter()
-                    .enumerate()
-                    .filter_map(|(index, &(c1, c2))| {
-                        let hand_mask: u64 = (1 << c1) | (1 << c2);
-                        if hand_mask & board_mask == 0 {
-                            Some(index as u32)
-                        } else {
-                            None
-                        }
-                    }),
-            );
-
-            ret[player].shrink_to_fit();
-        }
-
-        ret
-    }
-
-    pub(crate) fn hand_strength(
-        &self,
-        private_hole_cards: &StudPrivateStartingCards,
-        private_seventh_cards: &StudPrivateSeventhCards,
-    ) -> Vec<[Vec<StudStrengthItem>; 3]> {
-        let mut ret = vec![Default::default(); 52 * 51 * 50 / 6];
-
-        let mut board = Hand::new();
-        for &card in &self.flop {
-            board = board.add_card(card as usize);
-        }
-
-        for board1 in 0..52 {
-            for board2 in board1 + 1..52 {
-                if !board.contains(board1 as usize)
-                    && !board.contains(board2 as usize)
-                    && (self.turn == NOT_DEALT || board1 == self.turn || board2 == self.turn)
-                    && (self.river == NOT_DEALT || board1 == self.river || board2 == self.river)
-                {
-                    let board = board.add_card(board1 as usize).add_card(board2 as usize);
-                    let mut strength = [
-                        Vec::with_capacity(private_cards[0].len() + 2),
-                        Vec::with_capacity(private_cards[1].len() + 2),
-                    ];
-
-                    for player in 0..2 {
-                        // add the weakest and strongest sentinels
-                        strength[player].push(StrengthItem {
-                            strength: 0,
-                            index: 0,
-                        });
-                        strength[player].push(StrengthItem {
-                            strength: u16::MAX,
-                            index: u16::MAX,
-                        });
-
-                        strength[player].extend(
-                            private_cards[player].iter().enumerate().filter_map(
-                                |(index, &(c1, c2))| {
-                                    let (c1, c2) = (c1 as usize, c2 as usize);
-                                    if board.contains(c1) || board.contains(c2) {
-                                        None
-                                    } else {
-                                        let hand = board.add_card(c1).add_card(c2);
-                                        Some(StrengthItem {
-                                            strength: hand.evaluate() + 1, // +1 to avoid 0
-                                            index: index as u16,
-                                        })
-                                    }
-                                },
-                            ),
-                        );
-
-                        strength[player].shrink_to_fit();
-                        strength[player].sort_unstable();
-                    }
-
-                    ret[card_pair_to_index(board1, board2)] = strength;
-                }
-            }
-        }
-
-        ret
-    }
->>>>>>> 77285112
 }